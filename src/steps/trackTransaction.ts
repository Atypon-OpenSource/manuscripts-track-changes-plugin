--- conflicted
+++ resolved
@@ -50,11 +50,6 @@
   filterMeaninglessMoveSteps,
   handleDirectPendingMoveDeletions,
   HasMoveOperations,
-<<<<<<< HEAD
-  isValidTrackableMark,
-=======
-  isStructureSteps,
->>>>>>> b67a3811
 } from '../utils/track-utils'
 import { uuidv4 } from '../utils/uuidv4'
 import trackAttrsChange from './trackAttrsChange'
@@ -66,6 +61,7 @@
 } from './trackMarkSteps'
 import { trackReplaceAroundStep } from './trackReplaceAroundStep'
 import { trackReplaceStep } from './trackReplaceStep'
+import { isStructureSteps } from './utils'
 /**
  * Retrieves a static property from Selection class instead of having to use direct imports
  *
