/*!
 * © 2023 Atypon Systems LLC
 *
 * Licensed under the Apache License, Version 2.0 (the "License");
 * you may not use this file except in compliance with the License.
 * You may obtain a copy of the License at
 *
 *    http://www.apache.org/licenses/LICENSE-2.0
 *
 * Unless required by applicable law or agreed to in writing, software
 * distributed under the License is distributed on an "AS IS" BASIS,
 * WITHOUT WARRANTIES OR CONDITIONS OF ANY KIND, either express or implied.
 * See the License for the specific language governing permissions and
 * limitations under the License.
 */
import { ManuscriptNode } from '@manuscripts/transform'
import { Schema } from 'prosemirror-model'
import { Transaction } from 'prosemirror-state'
import { Mapping } from 'prosemirror-transform'

import { ChangeSet } from '../ChangeSet'
import { deleteNode, keepDeleteWithMoveNodeId } from '../mutate/deleteNode'
import { mergeNode } from '../mutate/mergeNode'
import { CHANGE_OPERATION, CHANGE_STATUS, TrackedAttrs, TrackedChange } from '../types/change'
import { log } from '../utils/logger'
import { revertSplitNodeChange, revertWrapNodeChange } from './revertChange'
import { restoreNode, updateChangeChildrenAttributes } from './updateChangeAttrs'

/**
 * Collects all moveNodeIds from a container node and its descendants
 */
function collectMoveNodeIds(containerNode: ManuscriptNode, primaryMoveNodeId: string): Set<string> {
  const moveNodeIds = new Set<string>()
  moveNodeIds.add(primaryMoveNodeId)

  containerNode.descendants((childNode: ManuscriptNode) => {
    const dataTracked = childNode.attrs.dataTracked
    if (Array.isArray(dataTracked)) {
      dataTracked.forEach((trackingData: { moveNodeId?: string }) => {
        if (trackingData.moveNodeId) {
          moveNodeIds.add(trackingData.moveNodeId)
        }
      })
    }
  })

  return moveNodeIds
}

export function getUpdatedDataTracked(dataTracked: TrackedAttrs[] | null, changeId: string) {
  if (!dataTracked) {
    return null
  }
  const newDataTracked = dataTracked.filter((c) => c.id !== changeId)
  return newDataTracked.length ? newDataTracked : null
}

function approveRelatedChanges(
  changeSet: ChangeSet,
  change: TrackedChange,
  deleteMap: Mapping,
  tr: Transaction
) {
  // Find the original delete for move or structure changes
  changeSet.changes
    .filter(
      (c) =>
        c.dataTracked.moveNodeId === change.dataTracked.moveNodeId &&
        c.dataTracked.operation === CHANGE_OPERATION.delete
    )
    .map((originalChange) => {
      if (originalChange) {
        const { pos: originalFrom, deleted } = deleteMap.mapResult(originalChange.from)
        const originalNode = tr.doc.nodeAt(originalFrom)
        // Delete the original node (old position)
        if (originalNode && !deleted) {
          tr.delete(originalFrom, originalFrom + originalNode.nodeSize)
          deleteMap.appendMap(tr.steps[tr.steps.length - 1].getMap())
        }
      } else {
        log.warn('No original change found for move operation', { change })
      }
    })
}

/**
 * Applies the accepted/rejected changes in the current document and sets them untracked
 *
 * @param tr
 * @param schema
 * @param changes
 * @param changeSet
 * @param deleteMap
 */
export function applyAcceptedRejectedChanges(
  tr: Transaction,
  schema: Schema,
  changes: TrackedChange[],
  changeSet: ChangeSet,
  deleteMap = new Mapping()
): Mapping {
  // this will make sure that node-attr-change apply first as the editor prevent deleting node & update attribute
  changes.sort((c1, c2) => {
    // list change need to be first to lift list item then we can apply paragraph children changes
    if (
      (c1.type === 'node-change' && c1.node.type === schema.nodes.list) ||
      (c2.type === 'node-change' && c2.node.type === schema.nodes.list)
    ) {
      return 1
    }
    return c1.dataTracked.updatedAt - c2.dataTracked.updatedAt
  })

  changes.forEach((change) => {
<<<<<<< HEAD
    if (
      change.dataTracked.operation === CHANGE_OPERATION.move ||
      change.dataTracked.operation === CHANGE_OPERATION.structure
    ) {
=======
    // Skip MOVE; full handling is in the second pass
    if (change.dataTracked.operation === CHANGE_OPERATION.move) {
>>>>>>> 02191238
      return
    }

    // Skip DELETE that belongs to a MOVE; full handling is in the second pass
    if (change.dataTracked.operation === CHANGE_OPERATION.delete && change.dataTracked.moveNodeId) {
      return
    }

    // Map change.from and skip those which don't need to be applied
    // or were already deleted by an applied block delete
    const { pos: from, deleted } = deleteMap.mapResult(change.from)
    const node = tr.doc.nodeAt(from)
    const noChangeNeeded = !ChangeSet.shouldDeleteChange(change)
    if (deleted) {
      // Skip if the change was already deleted
      return
    }
    if (!node) {
      !deleted && log.warn('No node found to update for change', change)
      return
    }

    if (change.dataTracked.status === CHANGE_STATUS.rejected) {
      if (change.dataTracked.operation === CHANGE_OPERATION.node_split) {
        return revertSplitNodeChange(tr, change, changeSet)
      }
      if (change.dataTracked.operation === CHANGE_OPERATION.wrap_with_node) {
        return revertWrapNodeChange(tr, change, deleteMap)
      }
    }

    if (ChangeSet.isTextChange(change) && noChangeNeeded) {
      tr.removeMark(from, deleteMap.map(change.to), schema.marks.tracked_insert)
      tr.removeMark(from, deleteMap.map(change.to), schema.marks.tracked_delete)
    } else if (ChangeSet.isTextChange(change)) {
      tr.delete(from, deleteMap.map(change.to))
      deleteMap.appendMap(tr.steps[tr.steps.length - 1].getMap())
    } else if (ChangeSet.isNodeChange(change) && noChangeNeeded) {
      const attrs = { ...node.attrs, dataTracked: keepDeleteWithMoveNodeId(node) }
      tr.setNodeMarkup(from, undefined, attrs, node.marks)
      // If the node is an atom, remove the tracked_insert and tracked_delete marks for the direct parent node
      if (node.isAtom) {
        tr.removeMark(from, deleteMap.map(change.to), schema.marks.tracked_insert)
        tr.removeMark(from, deleteMap.map(change.to), schema.marks.tracked_delete)
      }
      updateChangeChildrenAttributes(change.children, tr, deleteMap)
    } else if (ChangeSet.isNodeChange(change)) {
      // Try first moving the node children to either nodeAbove, nodeBelow or its parent.
      // Then try unwrapping it with lift or just hacky-joining by replacing the border between
      // it and its parent with Fragment.empty. If none of these apply, delete the content between the change.
      const merged = mergeNode(node, from, tr)
      if (merged === undefined) {
        deleteNode(node, from, tr)
      }
      deleteMap.appendMap(tr.steps[tr.steps.length - 1].getMap())
    } else if (ChangeSet.isNodeAttrChange(change) && change.dataTracked.status === CHANGE_STATUS.accepted) {
      tr.setNodeMarkup(
        from,
        undefined,
        {
          ...change.newAttrs,
          dataTracked: getUpdatedDataTracked(node.attrs.dataTracked, change.id),
        },
        node.marks
      )
    } else if (ChangeSet.isNodeAttrChange(change) && change.dataTracked.status === CHANGE_STATUS.rejected) {
      tr.setNodeMarkup(
        from,
        undefined,
        {
          ...change.oldAttrs,
          dataTracked: getUpdatedDataTracked(node.attrs.dataTracked, change.id),
        },
        node.marks
      )
    } else if (ChangeSet.isReferenceChange(change)) {
      tr.setNodeMarkup(
        from,
        undefined,
        { ...node.attrs, dataTracked: getUpdatedDataTracked(node.attrs.dataTracked, change.id) },
        node.marks
      )
    }
  })

  // Second pass: Handle move operations
  changes.forEach((change) => {
    if (
      change.dataTracked.operation !== CHANGE_OPERATION.move &&
      change.dataTracked.operation !== CHANGE_OPERATION.structure
    ) {
      return
    }

    const { pos: from, deleted } = deleteMap.mapResult(change.from)
    const node = tr.doc.nodeAt(from)

    if (deleted || !node) {
      if (!deleted && !node) {
        log.warn('No node found for move change', { change })
      }
      return
    }

    if (change.dataTracked.status === CHANGE_STATUS.accepted) {
      // Remove tracking from the moved node (new position)
      const attrs = {
        ...node.attrs,
        dataTracked: getUpdatedDataTracked(node.attrs.dataTracked, change.id),
      }
      tr.setNodeMarkup(from, undefined, attrs, node.marks)
<<<<<<< HEAD
      approveRelatedChanges(changeSet, change, deleteMap, tr)
=======

      // Find all the original delete changes for this move (there can be many)
      const originalChanges = changeSet.changes.filter(
        (c) =>
          c.dataTracked.moveNodeId === change.dataTracked.moveNodeId &&
          c.dataTracked.operation === CHANGE_OPERATION.delete
      )

      if (originalChanges.length === 0) {
        log.warn('No original change found for move operation', { change })
      }

      originalChanges.forEach((originalChange) => {
        const { pos: originalFrom, deleted } = deleteMap.mapResult(originalChange.from)
        if (deleted) {
          return
        }

        const originalNode = tr.doc.nodeAt(originalFrom)

        // Delete the original node (old position)
        if (originalNode) {
          tr.delete(originalFrom, originalFrom + originalNode.nodeSize)
          deleteMap.appendMap(tr.steps[tr.steps.length - 1].getMap())
        }
      })
>>>>>>> 02191238
    } else if (change.dataTracked.status === CHANGE_STATUS.rejected) {
      // Collect all moveNodeIds from the moved node and its descendants to ensure complete restoration or deletion in cases of nested moves. This prevents orphaned nodes when moves are sequential or nested.
      const moveNodeIdsToRestore = collectMoveNodeIds(node, change.dataTracked.moveNodeId!)

      // For rejected moves, delete the moved node
      tr.delete(from, from + node.nodeSize)
      deleteMap.appendMap(tr.steps[tr.steps.length - 1].getMap())

      // Restore all originals
      changeSet.changes
        .filter(
          (c) =>
            c.dataTracked.operation === CHANGE_OPERATION.delete &&
            c.dataTracked.moveNodeId &&
            moveNodeIdsToRestore.has(c.dataTracked.moveNodeId) &&
            ChangeSet.isNodeChange(c)
        )
        .forEach((orig) => {
          const { pos } = deleteMap.mapResult(orig.from)
          const node = tr.doc.nodeAt(pos)
          if (!node) {
            return
          }

          // Check if this node has been initially moved. (e.g., it was moved and then marked deleted as part of another move)
          const dataTracked = node.attrs.dataTracked || []
          const hasMoved = dataTracked.some(
            (d: TrackedAttrs) => d.operation === CHANGE_OPERATION.move && d.status === CHANGE_STATUS.pending
          )

          if (hasMoved) {
            // delete instead of restore
            tr.delete(pos, pos + node.nodeSize)
            deleteMap.appendMap(tr.steps[tr.steps.length - 1].getMap())
            return
          }

          restoreNode(tr, node, pos, schema)
        })
    }
  })

  return deleteMap
}<|MERGE_RESOLUTION|>--- conflicted
+++ resolved
@@ -112,15 +112,9 @@
   })
 
   changes.forEach((change) => {
-<<<<<<< HEAD
-    if (
-      change.dataTracked.operation === CHANGE_OPERATION.move ||
-      change.dataTracked.operation === CHANGE_OPERATION.structure
-    ) {
-=======
     // Skip MOVE; full handling is in the second pass
-    if (change.dataTracked.operation === CHANGE_OPERATION.move) {
->>>>>>> 02191238
+    if (change.dataTracked.operation === CHANGE_OPERATION.move ||
+       change.dataTracked.operation === CHANGE_OPERATION.structure) {
       return
     }
 
@@ -232,9 +226,6 @@
         dataTracked: getUpdatedDataTracked(node.attrs.dataTracked, change.id),
       }
       tr.setNodeMarkup(from, undefined, attrs, node.marks)
-<<<<<<< HEAD
-      approveRelatedChanges(changeSet, change, deleteMap, tr)
-=======
 
       // Find all the original delete changes for this move (there can be many)
       const originalChanges = changeSet.changes.filter(
@@ -261,7 +252,6 @@
           deleteMap.appendMap(tr.steps[tr.steps.length - 1].getMap())
         }
       })
->>>>>>> 02191238
     } else if (change.dataTracked.status === CHANGE_STATUS.rejected) {
       // Collect all moveNodeIds from the moved node and its descendants to ensure complete restoration or deletion in cases of nested moves. This prevents orphaned nodes when moves are sequential or nested.
       const moveNodeIdsToRestore = collectMoveNodeIds(node, change.dataTracked.moveNodeId!)
