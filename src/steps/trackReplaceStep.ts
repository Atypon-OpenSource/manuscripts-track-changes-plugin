/*!
 * © 2023 Atypon Systems LLC
 *
 * Licensed under the Apache License, Version 2.0 (the "License");
 * you may not use this file except in compliance with the License.
 * You may obtain a copy of the License at
 *
 *    http://www.apache.org/licenses/LICENSE-2.0
 *
 * Unless required by applicable law or agreed to in writing, software
 * distributed under the License is distributed on an "AS IS" BASIS,
 * WITHOUT WARRANTIES OR CONDITIONS OF ANY KIND, either express or implied.
 * See the License for the specific language governing permissions and
 * limitations under the License.
 */
<<<<<<< HEAD
import { Fragment, Node as PMNode, Schema, Slice } from 'prosemirror-model';
import type { EditorState, Transaction } from 'prosemirror-state';
import {
  ReplaceStep,
  ReplaceAroundStep,
  StepResult,
} from 'prosemirror-transform';

import { deleteAndMergeSplitNodes } from '../mutate/deleteAndMergeSplitNodes';
import { mergeTrackedMarks } from '../mutate/mergeTrackedMarks';
import { setFragmentAsInserted } from '../compute/setFragmentAsInserted';
import { log } from '../utils/logger';
import { ExposedReplaceStep, ExposedSlice } from '../types/pm';
import { NewEmptyAttrs } from '../types/track';
import * as trackUtils from '../utils/track-utils';
import { ChangeStep, InsertSliceStep } from '../types/step';
=======
import { Fragment, Node as PMNode, Schema, Slice } from 'prosemirror-model'
import type { EditorState, Transaction } from 'prosemirror-state'
import { ReplaceAroundStep, ReplaceStep, StepResult } from 'prosemirror-transform'

import { setFragmentAsInserted } from '../compute/setFragmentAsInserted'
import { deleteAndMergeSplitNodes } from '../mutate/deleteAndMergeSplitNodes'
import { mergeTrackedMarks } from '../mutate/mergeTrackedMarks'
import { ExposedReplaceStep, ExposedSlice } from '../types/pm'
import { ChangeStep, InsertSliceStep } from '../types/step'
import { NewEmptyAttrs } from '../types/track'
import { log } from '../utils/logger'
import * as trackUtils from '../utils/track-utils'
>>>>>>> eb9b2656

export function trackReplaceStep(
  step: ReplaceStep,
  oldState: EditorState,
  newTr: Transaction,
  attrs: NewEmptyAttrs,
  stepResult: StepResult,
  currentStepDoc: PMNode
) {
  log.info('###### ReplaceStep ######');
  let selectionPos = 0;
  const changeSteps: ChangeStep[] = [];

  // Invert the transaction step to prevent it from actually deleting or inserting anything
  step
    .getMap()
    .forEach((fromA: number, toA: number, fromB: number, toB: number) => {
      log.info(`changed ranges: ${fromA} ${toA} ${fromB} ${toB}`);
      const { slice } = step as ExposedReplaceStep;
      log.info('TR: steps before applying delete', [...newTr.steps]);
      // First apply the deleted range and update the insert slice to not include content that was deleted,
      // eg partial nodes in an open-ended slice

      if (stepResult.failed) {
        log.error(`invert ReplaceStep failed: "${stepResult.failed}"`);
        return;
      }

      const {
        sliceWasSplit,
        newSliceContent,
        steps: deleteSteps,
      } = deleteAndMergeSplitNodes(
        fromA,
        toA,
        undefined,
        currentStepDoc,
        newTr,
        oldState.schema,
        attrs,
        slice
      );
      changeSteps.push(...deleteSteps);
      log.info('TR: steps after applying delete', [...newTr.steps]);
      log.info('DELETE STEPS: ', changeSteps);

      function sameThingBackSpaced() {
        /*
      When deleting text with backspace and getting to the point of when a space and a character before a deleted piece of text is deleted
      the prosemirror would interpret it as moving the <del> node (this is a tracked deletion) one characted behind.       
      It normally results in [delete, delete, insert] set of ChangSteps where the 1st delete is for the delete done by
      the backspace key, the second delete and the insert are a misinterpretation of the moved text. So these last 2 steps have to be caught
      and removed as they are not meaningful.
      */

        if (changeSteps.length == 2 && newSliceContent.size > 0) {
          const correspondingDeletion = changeSteps.find(
            // @ts-ignore
            (step) => step.node.text === newSliceContent.content[0].text //  @TODO - get more precise proof of match. E.g.: position approximation
          );
          return correspondingDeletion;
        }
        return undefined;
      }

      const backSpacedText = sameThingBackSpaced();
      if (backSpacedText) {
        changeSteps.splice(changeSteps.indexOf(backSpacedText));
      }

      const textWasDeleted = !!changeSteps.length;
      if (!backSpacedText && newSliceContent.size > 0) {
        log.info('newSliceContent', newSliceContent);

        // Since deleteAndMergeSplitBlockNodes modified the slice to not to contain any merged nodes,
        // the sides should be equal. TODO can they be other than 0?

        const openStart =
          slice.openStart !== slice.openEnd ? 0 : slice.openStart;
        const openEnd = slice.openStart !== slice.openEnd ? 0 : slice.openEnd;
        changeSteps.push({
          type: 'insert-slice',
          from: textWasDeleted ? fromB : toA, // if text was deleted and some new text is inserted then the position has to set in accordance the newly set text
          to: textWasDeleted ? toB - 1 : toA, // it's not entirely clear why using "fromB" is needed at all but in cases where there areno content deleted before - it will gointo infinite loop if toB -1 is used
          sliceWasSplit,
          slice: new Slice(
            setFragmentAsInserted(
              newSliceContent,
              trackUtils.createNewInsertAttrs(attrs),
              oldState.schema
            ),
            openStart,
            openEnd
          ) as ExposedSlice,
        });
      } else {
        // Incase only deletion was applied, check whether tracked marks around deleted content can be merged
        // mergeTrackedMarks(adjustedInsertPos, newTr.doc, newTr, oldState.schema)

<<<<<<< HEAD
        // When DEL is used, the selection is set to the end of the deleted content
        // TODO: 'window.event' is deprecated, find a better way to detect the key used for deletion
        // @ts-ignore
        selectionPos =
          window.event?.code === 'Delete' ||
          window.event?.inputType === 'deleteContentForward'
            ? toA
            : fromA;
      }
    });
  return [changeSteps, selectionPos] as [ChangeStep[], number];
=======
      // When DEL is used, the selection is set to the end of the deleted content
      // TODO: 'window.event' is deprecated, find a better way to detect the key used for deletion
      // @ts-ignore
      const isDeleteEvent = window.event?.code === 'Delete'
      // @ts-ignore
      const isDeleteContentForward = window.event?.inputType === 'deleteContentForward'
      selectionPos = isDeleteEvent || isDeleteContentForward ? toA : fromA
    }
  })
  return [changeSteps, selectionPos] as [ChangeStep[], number]
>>>>>>> eb9b2656
}<|MERGE_RESOLUTION|>--- conflicted
+++ resolved
@@ -13,24 +13,6 @@
  * See the License for the specific language governing permissions and
  * limitations under the License.
  */
-<<<<<<< HEAD
-import { Fragment, Node as PMNode, Schema, Slice } from 'prosemirror-model';
-import type { EditorState, Transaction } from 'prosemirror-state';
-import {
-  ReplaceStep,
-  ReplaceAroundStep,
-  StepResult,
-} from 'prosemirror-transform';
-
-import { deleteAndMergeSplitNodes } from '../mutate/deleteAndMergeSplitNodes';
-import { mergeTrackedMarks } from '../mutate/mergeTrackedMarks';
-import { setFragmentAsInserted } from '../compute/setFragmentAsInserted';
-import { log } from '../utils/logger';
-import { ExposedReplaceStep, ExposedSlice } from '../types/pm';
-import { NewEmptyAttrs } from '../types/track';
-import * as trackUtils from '../utils/track-utils';
-import { ChangeStep, InsertSliceStep } from '../types/step';
-=======
 import { Fragment, Node as PMNode, Schema, Slice } from 'prosemirror-model'
 import type { EditorState, Transaction } from 'prosemirror-state'
 import { ReplaceAroundStep, ReplaceStep, StepResult } from 'prosemirror-transform'
@@ -43,7 +25,6 @@
 import { NewEmptyAttrs } from '../types/track'
 import { log } from '../utils/logger'
 import * as trackUtils from '../utils/track-utils'
->>>>>>> eb9b2656
 
 export function trackReplaceStep(
   step: ReplaceStep,
@@ -143,19 +124,6 @@
         // Incase only deletion was applied, check whether tracked marks around deleted content can be merged
         // mergeTrackedMarks(adjustedInsertPos, newTr.doc, newTr, oldState.schema)
 
-<<<<<<< HEAD
-        // When DEL is used, the selection is set to the end of the deleted content
-        // TODO: 'window.event' is deprecated, find a better way to detect the key used for deletion
-        // @ts-ignore
-        selectionPos =
-          window.event?.code === 'Delete' ||
-          window.event?.inputType === 'deleteContentForward'
-            ? toA
-            : fromA;
-      }
-    });
-  return [changeSteps, selectionPos] as [ChangeStep[], number];
-=======
       // When DEL is used, the selection is set to the end of the deleted content
       // TODO: 'window.event' is deprecated, find a better way to detect the key used for deletion
       // @ts-ignore
@@ -166,5 +134,4 @@
     }
   })
   return [changeSteps, selectionPos] as [ChangeStep[], number]
->>>>>>> eb9b2656
 }