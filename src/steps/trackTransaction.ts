/*!
 * © 2023 Atypon Systems LLC
 *
 * Licensed under the Apache License, Version 2.0 (the "License");
 * you may not use this file except in compliance with the License.
 * You may obtain a copy of the License at
 *
 *    http://www.apache.org/licenses/LICENSE-2.0
 *
 * Unless required by applicable law or agreed to in writing, software
 * distributed under the License is distributed on an "AS IS" BASIS,
 * WITHOUT WARRANTIES OR CONDITIONS OF ANY KIND, either express or implied.
 * See the License for the specific language governing permissions and
 * limitations under the License.
 */
<<<<<<< HEAD
import { EditorState, Transaction } from 'prosemirror-state'
import { AddMarkStep, AttrStep, Mapping, ReplaceAroundStep, ReplaceStep, Step } from 'prosemirror-transform'
=======
import { Node as PMNode } from 'prosemirror-model'
import {
  EditorState,
  NodeSelection,
  NodeSelection as NodeSelectionClass,
  Selection,
  TextSelection,
  Transaction,
} from 'prosemirror-state'
import {
  AddMarkStep,
  AddNodeMarkStep,
  AttrStep,
  Mapping,
  RemoveMarkStep,
  RemoveNodeMarkStep,
  ReplaceAroundStep,
  ReplaceStep,
  Step,
} from 'prosemirror-transform'
>>>>>>> 796bd1f1

import { diffChangeSteps } from '../change-steps/diffChangeSteps'
import { processChangeSteps } from '../change-steps/processChangeSteps'
import { updateChangeAttrs } from '../changes/updateChangeAttrs'
import { getNodeTrackedData } from '../compute/nodeHelpers'
import { CHANGE_STATUS } from '../types/change'
import { ExposedReplaceStep } from '../types/pm'
import { NewEmptyAttrs, TrTrackingContext } from '../types/track'
import { log } from '../utils/logger'
import { mapChangeSteps } from '../utils/mapChangeStep'
import {
<<<<<<< HEAD
  isStructureSteps,
  excludeFromTracking,
  passThroughMeta,
  iterationIsValid,
=======
  filterMeaninglessMoveSteps,
  handleDirectPendingMoveDeletions,
  HasMoveOperations,
>>>>>>> 796bd1f1
} from '../utils/track-utils'
import { uuidv4 } from '../utils/uuidv4'
import trackAttrsChange from './trackAttrsChange'
import {
  trackAddMarkStep,
  trackAddNodeMarkStep,
  trackRemoveMarkStep,
  trackRemoveNodeMarkStep,
} from './trackMarkSteps'
import { trackReplaceAroundStep } from './trackReplaceAroundStep'
import { trackReplaceStep } from './trackReplaceStep'
<<<<<<< HEAD
import { fixAndSetSelectionAfterTracking } from './fixAndHandleSelection'
=======
import { isStructureSteps } from './utils'
/**
 * Retrieves a static property from Selection class instead of having to use direct imports
 *
 * This skips the direct dependency to prosemirror-state where multiple versions might cause conflicts
 * as the created instances might belong to different prosemirror-state import than one used in the editor.
 * @param sel
 * @returns
 */
const getSelectionStaticConstructor = (sel: Selection) => Object.getPrototypeOf(sel).constructor

const isHighlightMarkerNode = (node: PMNode): node is PMNode =>
  node && node.type === node.type.schema.nodes.highlight_marker
>>>>>>> 796bd1f1

/**
 * Inverts transactions to wrap their contents/operations with track data instead
 *
 *
 * The main function of track changes that holds the most complex parts of this whole library.
 * Takes in as arguments the data from appendTransaction to reapply it with the track marks/attributes.
 * We could prevent the initial transaction from being applied all together but since invert works just
 * as well and we can use the intermediate doc for checking which nodes are changed, it's not prevented.
 *
 *
 *
 * @param tr Original transaction
 * @param oldState State before transaction
 * @param newTr Transaction created from the new editor state
 * @param authorID User id
 * @returns newTr that inverts the initial tr and applies track attributes/marks
 */

export function trackTransaction(
  tr: Transaction,
  oldState: EditorState,
  newTr: Transaction,
  authorID: string,
  clearedSteps: Step[],
  trContext: TrTrackingContext
) {
  const emptyAttrs: NewEmptyAttrs = {
    authorID,
    reviewedByID: null,
    createdAt: tr.time,
    updatedAt: tr.time,
    statusUpdateAt: 0, // has to be zero as first so changes are not differeniated at start
    status: CHANGE_STATUS.pending,
  }

  // Check for indentation metadata and treat it like a move operation

  // mapping for deleted content, that was inserted before
  const deletedNodeMapping = new Mapping()
  trContext = { ...trContext, deletedNodeMapping } as TrTrackingContext & { deletedNodeMapping: Mapping }
  let iterations = 0
  log.info('ORIGINAL transaction', tr)

  for (let i = clearedSteps.length - 1; i >= 0; i--) {
    const step = clearedSteps[i]
    if (!step) {
      continue
    }
    log.info('transaction step', step)
    iterations++
    if (!iterationIsValid(iterations, tr, newTr, step)) {
      continue
    } else if (step instanceof ReplaceStep) {
      const { slice } = step as ExposedReplaceStep
      if (slice?.content?.content?.length === 1 && excludeFromTracking(slice.content.content[0])) {
        // don't track nodes that don't have dataTracked attrs in schema, such as highlight marker nodes
        continue
      }
      let thisStepMapping = tr.mapping.slice(i + 1, i + 1)
      /*
      In reference to "const thisStepMapping = tr.mapping.slice(i + 1)""
      Remember that every step in a transaction is applied on top of the previous step in that transaction.
      So here, during tracking processing, each step is intended for its own document but not for the final document - the tr.doc
      Because of that when a step is processed it has to be remapped to all the steps that occured after it or it will be mismatched as if there were no steps after it.
      This is apparent only in transactions with multiple insertions/deletions across the document and, withtout such mapping, if the last
      step adds content before (in terms of position in the doc) the first step, the plugin will attempt to insert tracked replacement for the first change at a position
      that corresponds to the first change position if the second change (second in time but occuring earlier in doc) never occured.
      */
      const isDelete = step.from !== step.to && step.slice.content.size < step.to - step.from // i moved inverted step inside the step processor, @TODO - figure out the next steps

      if (isDelete || isStructureSteps(tr)) {
        thisStepMapping = deletedNodeMapping
      }

      let [steps, startPos] = trackReplaceStep(i, oldState, newTr, emptyAttrs, tr, thisStepMapping, trContext)

      if (steps.length === 1) {
        const step: any = steps[0] // eslint-disable-line @typescript-eslint/no-explicit-any
        if (excludeFromTracking(step?.node || step?.slice?.content?.content[0])) {
          // don't track deleted highlight marker nodes
          continue
        }
      }

      startPos = thisStepMapping.map(startPos)
      steps = mapChangeSteps(steps, thisStepMapping)

      log.info('CHANGES: ', steps)
      steps = diffChangeSteps(steps)
      log.info('DIFFED STEPS: ', steps)

      // if step is in movingPairs, add its uuid (Map entry key) as moveNodeId
      const [_, selectionPos] = processChangeSteps(
        steps,
        startPos || tr.selection.head, // In case startPos is it's default value 0, use the old selection head
        newTr,
        trContext.stepsByGroupIDMap.has(step)
          ? { ...emptyAttrs, moveNodeId: trContext.stepsByGroupIDMap.get(step) }
          : emptyAttrs,
        oldState.schema,
        deletedNodeMapping
      )

      trContext.selectionPosFromInsertion = selectionPos
    } else if (step instanceof ReplaceAroundStep) {
      let steps = trackReplaceAroundStep(step, oldState, tr, newTr, emptyAttrs, tr.docs[i], trContext)
      steps = diffChangeSteps(steps)
      log.info('DIFFED STEPS: ', steps)
      processChangeSteps(steps, tr.selection.from, newTr, emptyAttrs, oldState.schema, deletedNodeMapping)
    } else if (step instanceof AttrStep) {
      const changeSteps = trackAttrsChange(step, oldState, tr, newTr, emptyAttrs, tr.docs[i])
      processChangeSteps(
        changeSteps,
        tr.selection.from,
        newTr,
        emptyAttrs,
        oldState.schema,
        deletedNodeMapping
      )
    } else if (step instanceof AddMarkStep) {
      trackAddMarkStep(step, emptyAttrs, newTr, tr.docs[i])
      // adding a mark between text that has tracking_mark will split that text with tracking attributes that have the same id, so we update id to be unique
      const dataTracked = getNodeTrackedData(newTr.doc.nodeAt(step.from), oldState.schema)?.pop()
      if (dataTracked) {
        updateChangeAttrs(
          newTr,
          { id: dataTracked.id as string, from: step.from, to: step.to, type: 'text-change', dataTracked },
          { ...dataTracked, id: uuidv4() },
          oldState.schema
        )
      }
    } else if (step instanceof RemoveMarkStep) {
      trackRemoveMarkStep(step, emptyAttrs, newTr, tr.docs[i])
    } else if (step instanceof RemoveNodeMarkStep) {
      trackRemoveNodeMarkStep(step, emptyAttrs, newTr, tr.docs[i])
    } else if (step instanceof AddNodeMarkStep) {
      trackAddNodeMarkStep(step, emptyAttrs, newTr, tr.docs[i])
    }
<<<<<<< HEAD
    // TODO: here we could check whether adjacent inserts & deletes cancel each other out. - update: probably not a valid concern
=======
    // TODO: here we could check whether adjacent inserts & deletes cancel each other out.
>>>>>>> 796bd1f1
    // However, this should not be done by diffing and only matching node or char by char instead since
    // it's A easier and B more intuitive to user.
  }
  newTr = passThroughMeta(tr, newTr)
  newTr = fixAndSetSelectionAfterTracking(newTr, tr, deletedNodeMapping, trContext)
  log.info('NEW transaction', newTr)
  return newTr
}<|MERGE_RESOLUTION|>--- conflicted
+++ resolved
@@ -13,19 +13,7 @@
  * See the License for the specific language governing permissions and
  * limitations under the License.
  */
-<<<<<<< HEAD
 import { EditorState, Transaction } from 'prosemirror-state'
-import { AddMarkStep, AttrStep, Mapping, ReplaceAroundStep, ReplaceStep, Step } from 'prosemirror-transform'
-=======
-import { Node as PMNode } from 'prosemirror-model'
-import {
-  EditorState,
-  NodeSelection,
-  NodeSelection as NodeSelectionClass,
-  Selection,
-  TextSelection,
-  Transaction,
-} from 'prosemirror-state'
 import {
   AddMarkStep,
   AddNodeMarkStep,
@@ -37,7 +25,6 @@
   ReplaceStep,
   Step,
 } from 'prosemirror-transform'
->>>>>>> 796bd1f1
 
 import { diffChangeSteps } from '../change-steps/diffChangeSteps'
 import { processChangeSteps } from '../change-steps/processChangeSteps'
@@ -48,18 +35,7 @@
 import { NewEmptyAttrs, TrTrackingContext } from '../types/track'
 import { log } from '../utils/logger'
 import { mapChangeSteps } from '../utils/mapChangeStep'
-import {
-<<<<<<< HEAD
-  isStructureSteps,
-  excludeFromTracking,
-  passThroughMeta,
-  iterationIsValid,
-=======
-  filterMeaninglessMoveSteps,
-  handleDirectPendingMoveDeletions,
-  HasMoveOperations,
->>>>>>> 796bd1f1
-} from '../utils/track-utils'
+import { excludeFromTracking, passThroughMeta, iterationIsValid } from '../utils/track-utils'
 import { uuidv4 } from '../utils/uuidv4'
 import trackAttrsChange from './trackAttrsChange'
 import {
@@ -70,23 +46,8 @@
 } from './trackMarkSteps'
 import { trackReplaceAroundStep } from './trackReplaceAroundStep'
 import { trackReplaceStep } from './trackReplaceStep'
-<<<<<<< HEAD
 import { fixAndSetSelectionAfterTracking } from './fixAndHandleSelection'
-=======
 import { isStructureSteps } from './utils'
-/**
- * Retrieves a static property from Selection class instead of having to use direct imports
- *
- * This skips the direct dependency to prosemirror-state where multiple versions might cause conflicts
- * as the created instances might belong to different prosemirror-state import than one used in the editor.
- * @param sel
- * @returns
- */
-const getSelectionStaticConstructor = (sel: Selection) => Object.getPrototypeOf(sel).constructor
-
-const isHighlightMarkerNode = (node: PMNode): node is PMNode =>
-  node && node.type === node.type.schema.nodes.highlight_marker
->>>>>>> 796bd1f1
 
 /**
  * Inverts transactions to wrap their contents/operations with track data instead
@@ -156,7 +117,7 @@
       step adds content before (in terms of position in the doc) the first step, the plugin will attempt to insert tracked replacement for the first change at a position
       that corresponds to the first change position if the second change (second in time but occuring earlier in doc) never occured.
       */
-      const isDelete = step.from !== step.to && step.slice.content.size < step.to - step.from // i moved inverted step inside the step processor, @TODO - figure out the next steps
+      const isDelete = step.from !== step.to && step.slice.content.size < step.to - step.from
 
       if (isDelete || isStructureSteps(tr)) {
         thisStepMapping = deletedNodeMapping
@@ -172,7 +133,6 @@
         }
       }
 
-      startPos = thisStepMapping.map(startPos)
       steps = mapChangeSteps(steps, thisStepMapping)
 
       log.info('CHANGES: ', steps)
@@ -226,11 +186,7 @@
     } else if (step instanceof AddNodeMarkStep) {
       trackAddNodeMarkStep(step, emptyAttrs, newTr, tr.docs[i])
     }
-<<<<<<< HEAD
-    // TODO: here we could check whether adjacent inserts & deletes cancel each other out. - update: probably not a valid concern
-=======
     // TODO: here we could check whether adjacent inserts & deletes cancel each other out.
->>>>>>> 796bd1f1
     // However, this should not be done by diffing and only matching node or char by char instead since
     // it's A easier and B more intuitive to user.
   }
