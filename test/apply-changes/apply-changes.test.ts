/*!
 * © 2023 Atypon Systems LLC
 *
 * Licensed under the Apache License, Version 2.0 (the "License");
 * you may not use this file except in compliance with the License.
 * You may obtain a copy of the License at
 *
 *    http://www.apache.org/licenses/LICENSE-2.0
 *
 * Unless required by applicable law or agreed to in writing, software
 * distributed under the License is distributed on an "AS IS" BASIS,
 * WITHOUT WARRANTIES OR CONDITIONS OF ANY KIND, either express or implied.
 * See the License for the specific language governing permissions and
 * limitations under the License.
 */
/// <reference types="@types/jest" />;
import { schema as manuscriptSchema } from '@manuscripts/transform'
import { promises as fs } from 'fs'
import { baseKeymap } from 'prosemirror-commands'

import { CHANGE_STATUS, ChangeSet, trackChangesPluginKey, trackCommands } from '../../src'
import { log } from '../../src/utils/logger'
import docs from '../__fixtures__/docs'
import { SECOND_USER } from '../__fixtures__/users'
import { schema } from '../utils/schema'
import { setupEditor } from '../utils/setupEditor'
import insertAccept from './insert-accept.json'
import insertReject from './insert-reject.json'

let counter = 0
// https://stackoverflow.com/questions/65554910/jest-referenceerror-cannot-access-before-initialization
// eslint-disable-next-line
var uuidv4Mock: jest.Mock

jest.mock('../../src/utils/uuidv4', () => {
  const mockOriginal = jest.requireActual('../../src/utils/uuidv4')
  uuidv4Mock = jest.fn(() => `MOCK-ID-${counter++}`)
  return {
    __esModule: true,
    ...mockOriginal,
    uuidv4: uuidv4Mock,
  }
})
jest.mock('../../src/utils/logger')
jest.useFakeTimers().setSystemTime(new Date('2020-01-01').getTime())

describe('apply-changes.test', () => {
  afterEach(() => {
    counter = 0
    jest.clearAllMocks()
  })

  test('should update marks/attributes status correctly', async () => {
    const tester = setupEditor({
      doc: docs.paragraph,
    })
      .insertNode(schema.nodes.paragraph.createAndFill(), 0)
      .moveCursor('start')
      .insertText('before image')
      .insertMark(schema.marks.bold.create(), 1, 1 + 'before'.length)
      .insertNode(
        schema.nodes.image.createAndFill({
          src: 'https://i.imgur.com/lFAxY.png',
          title: 'Image',
        }),
        1 + 'before image'.length
      )
      .insertText('after image')
      .insertNode(schema.nodes.blockquote.createAndFill(), 0)
      .moveCursor('start')
      .insertText('quoted text')
      .insertNode(schema.nodes.heading.createAndFill({ level: 2 }), 0)
      .moveCursor('start')
      .insertText('header text')
      .insertNode(schema.nodes.horizontal_rule.createAndFill(), 0)
      .insertNode(schema.nodes.code_block.createAndFill(), 0)
      .moveCursor('start')
      .insertText('code text')
      .insertNode(schema.nodes.hard_break.createAndFill(), 0)
      .insertNode(schema.nodes.ordered_list.createAndFill(), 0)
      .moveCursor('start')
      .insertText('ordered list text')
      .insertNode(schema.nodes.table.createAndFill(), 0)
      .cmd((state, dispatch) => {
        const trackChangesState = trackChangesPluginKey.getState(state)
        if (!trackChangesState) {
          return false
        }
        const { changeSet } = trackChangesState
        const ids = ChangeSet.flattenTreeToIds(changeSet.pending)
        trackCommands.setChangeStatuses(CHANGE_STATUS.accepted, ids)(state, dispatch)
        return true
      })

    expect(tester.toJSON()).toEqual(insertAccept[0])
    expect(uuidv4Mock.mock.calls.length).toBe(26)
    expect(tester.trackState()?.changeSet.hasInconsistentData).toEqual(false)

    if (tester.trackState()?.changeSet.changes) {
      tester.cmd(
        trackCommands.setChangeStatuses(
          CHANGE_STATUS.accepted,
          tester.trackState()!.changeSet.changes.map((c) => c.id)
        )
      )
    }

    expect(tester.toJSON()).toEqual(insertAccept[1])
    expect(uuidv4Mock.mock.calls.length).toBe(26)
    expect(tester.trackState()?.changeSet.hasInconsistentData).toEqual(false)
    expect(log.warn).toHaveBeenCalledTimes(0)
    expect(log.error).toHaveBeenCalledTimes(0)
  })

  test('should correctly apply adjacent block changes', async () => {
    const tester = setupEditor({
      doc: docs.nestedBlockquotes,
    })
      .insertNode(schema.nodes.ordered_list.createAndFill(), 0)
      .insertNode(schema.nodes.table.createAndFill(), 0)
      .cmd((state, dispatch) => {
        const trackChangesState = trackChangesPluginKey.getState(state)
        if (!trackChangesState) {
          return
        }
        const { changeSet } = trackChangesState
        const change = changeSet.pending.find((c) => c.type === 'node-change' && c.node.type.name === 'table')
        if (change && ChangeSet.isNodeChange(change)) {
          // const ids = [change.id, ...change.children.map(c => c.id)]
          const ids = [change.id]
          trackCommands.setChangeStatuses(CHANGE_STATUS.rejected, ids)(state, dispatch)
        }
      })

    if (tester.trackState()?.changeSet.changes) {
      tester.cmd(
        trackCommands.setChangeStatuses(
          CHANGE_STATUS.accepted,
          tester.trackState()!.changeSet.changes.map((c) => c.id)
        )
      )
    }

    // await fs.writeFile('test.json', JSON.stringify(tester.toJSON()))

    expect(tester.toJSON()).toEqual(insertReject[0])
    expect(uuidv4Mock.mock.calls.length).toBe(11)
    expect(tester.trackState()?.changeSet.hasInconsistentData).toEqual(false)
    expect(log.warn).toHaveBeenCalledTimes(0)
    expect(log.error).toHaveBeenCalledTimes(0)
  })

  test('should apply deleting and set attribute for both contributor & affiliation', async () => {
    const tester = setupEditor({
      schema: manuscriptSchema,
      doc: docs.contributorsAndAffiliation,
    }).cmd((state, dispatch) => {
      const trackChangesState = trackChangesPluginKey.getState(state)
      if (!trackChangesState) {
        return false
      }
      const ids = ChangeSet.flattenTreeToIds(trackChangesState.changeSet.pending)
      trackCommands.setChangeStatuses(CHANGE_STATUS.accepted, ids)(state, dispatch)
      return true
    })

    expect(tester.trackState()?.changeSet.hasInconsistentData).toEqual(false)

    expect(uuidv4Mock.mock.calls.length).toBe(0)
    expect(log.warn).toHaveBeenCalledTimes(0)
    expect(log.error).toHaveBeenCalledTimes(0)
  })
<<<<<<< HEAD
=======

  test.skip('should apply changes correctly', async () => {
    const tester = setupEditor({
      doc: docs.nestedBlockquotes,
    })

    expect(tester.toJSON()).toEqual(insertAccept[0])
    expect(uuidv4Mock.mock.calls.length).toBe(26)
    expect(tester.trackState()?.changeSet.hasInconsistentData).toEqual(false)

    tester.cmd(trackCommands.applyAndRemoveChanges())

    expect(tester.toJSON()).toEqual(insertAccept[1])
    expect(uuidv4Mock.mock.calls.length).toBe(26)
  })

  test('should delete reference change', async () => {
    const tester = setupEditor({
      doc: docs.paragraph,
    })
      .selectText(7)
      .cmd(baseKeymap['Enter'])

    tester.cmd((state, dispatch) => {
      const nodeSplitChange = tester
        .trackState()
        ?.changeSet?.pending.find((change) => change.dataTracked.operation === 'node_split')
      if (nodeSplitChange) {
        trackCommands.setChangeStatuses(CHANGE_STATUS.rejected, [nodeSplitChange.id])(state, dispatch)
      }
    })

    tester.cmd(trackCommands.applyAndRemoveChanges())

    expect(tester.trackState()?.changeSet.changes.length).toEqual(0)
  })
>>>>>>> 3f5d107b
})<|MERGE_RESOLUTION|>--- conflicted
+++ resolved
@@ -170,8 +170,6 @@
     expect(log.warn).toHaveBeenCalledTimes(0)
     expect(log.error).toHaveBeenCalledTimes(0)
   })
-<<<<<<< HEAD
-=======
 
   test.skip('should apply changes correctly', async () => {
     const tester = setupEditor({
@@ -181,8 +179,6 @@
     expect(tester.toJSON()).toEqual(insertAccept[0])
     expect(uuidv4Mock.mock.calls.length).toBe(26)
     expect(tester.trackState()?.changeSet.hasInconsistentData).toEqual(false)
-
-    tester.cmd(trackCommands.applyAndRemoveChanges())
 
     expect(tester.toJSON()).toEqual(insertAccept[1])
     expect(uuidv4Mock.mock.calls.length).toBe(26)
@@ -204,9 +200,6 @@
       }
     })
 
-    tester.cmd(trackCommands.applyAndRemoveChanges())
-
     expect(tester.trackState()?.changeSet.changes.length).toEqual(0)
   })
->>>>>>> 3f5d107b
 })