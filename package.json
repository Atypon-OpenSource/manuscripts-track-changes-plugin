{
  "name": "@manuscripts/track-changes-plugin",
<<<<<<< HEAD
  "version": "1.7.2-LEAN-2832-v2",
=======
  "version": "1.7.3",
>>>>>>> 536091b7
  "author": "Atypon Systems LLC",
  "license": "Apache-2.0",
  "homepage": "https://github.com/Atypon-OpenSource/manuscripts-track-changes-plugin",
  "main": "dist/cjs",
  "module": "dist/es",
  "types": "dist/types",
  "files": [
    "dist",
    "src/styles.css"
  ],
  "scripts": {
    "build": "npm-run-all --parallel 'build:* --project tsconfig.json'",
    "build:cjs": "tsc --outDir dist/cjs --module commonjs",
    "build:es": "tsc --outDir dist/es --declarationDir dist/types --declaration",
    "dev": "npm-run-all --parallel 'build:* --project tsconfig.build.json --watch'",
    "test": "jest --runInBand",
    "format": "prettier --write \"*.+(js|json|yml|yaml|ts|md|graphql|mdx)\" src/ test/",
    "typecheck": "tsc --project tsconfig.test.json --noEmit",
    "lint": "eslint --cache --ext .js,.ts, ./src ./test",
    "lint:fix": "eslint --fix --ext .js,.ts, ./src ./test"
  },
  "devDependencies": {
    "@manuscripts/transform": "^1.5.1",
    "@types/debug": "^4.1.7",
    "@types/jest": "27.5.1",
    "@types/node": "^18.7.18",
    "jest": "27.5.1",
    "jest-environment-jsdom": "27.5.1",
    "jsdom": "^20.0.0",
    "npm-run-all": "^4.1.5",
    "ts-jest": "27.1.4",
    "tslib": "^2.4.0",
    "typescript": "^4.8.3"
  },
  "dependencies": {
    "prosemirror-commands": "^1.5.0",
    "prosemirror-example-setup": "^1.2.1",
    "prosemirror-history": "^1.3.0",
    "prosemirror-keymap": "^1.2.0",
    "prosemirror-model": "^1.18.3",
    "prosemirror-schema-list": "^1.2.2",
    "prosemirror-state": "^1.4.2",
    "prosemirror-transform": "^1.7.0",
    "prosemirror-view": "^1.29.1",
    "debug": "^4.3.4"
  }
}<|MERGE_RESOLUTION|>--- conflicted
+++ resolved
@@ -1,10 +1,6 @@
 {
   "name": "@manuscripts/track-changes-plugin",
-<<<<<<< HEAD
-  "version": "1.7.2-LEAN-2832-v2",
-=======
-  "version": "1.7.3",
->>>>>>> 536091b7
+  "version": "1.7.3-LEAN-2832-v2",
   "author": "Atypon Systems LLC",
   "license": "Apache-2.0",
   "homepage": "https://github.com/Atypon-OpenSource/manuscripts-track-changes-plugin",
@@ -19,7 +15,7 @@
     "build": "npm-run-all --parallel 'build:* --project tsconfig.json'",
     "build:cjs": "tsc --outDir dist/cjs --module commonjs",
     "build:es": "tsc --outDir dist/es --declarationDir dist/types --declaration",
-    "dev": "npm-run-all --parallel 'build:* --project tsconfig.build.json --watch'",
+    "dev": "npm-run-all --parallel 'build:* --project tsconfig.json --watch'",
     "test": "jest --runInBand",
     "format": "prettier --write \"*.+(js|json|yml|yaml|ts|md|graphql|mdx)\" src/ test/",
     "typecheck": "tsc --project tsconfig.test.json --noEmit",
