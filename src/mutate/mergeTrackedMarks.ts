/*!
 * © 2023 Atypon Systems LLC
 *
 * Licensed under the Apache License, Version 2.0 (the "License");
 * you may not use this file except in compliance with the License.
 * You may obtain a copy of the License at
 *
 *    http://www.apache.org/licenses/LICENSE-2.0
 *
 * Unless required by applicable law or agreed to in writing, software
 * distributed under the License is distributed on an "AS IS" BASIS,
 * WITHOUT WARRANTIES OR CONDITIONS OF ANY KIND, either express or implied.
 * See the License for the specific language governing permissions and
 * limitations under the License.
 */
import { Node as PMNode, Schema } from 'prosemirror-model'
import type { Transaction } from 'prosemirror-state'

import { shouldMergeTrackedAttributes } from '../compute/nodeHelpers'
import type { TrackedAttrs } from '../types/change'
import { uuidv4 } from '../utils/uuidv4'

<<<<<<< HEAD
=======
// Update the id of the mark to a new uuid if it is the same as the left or right mark, to avoid
// conflicts when merging marks
>>>>>>> 20f5ad79
const assignId = (
  attrs: Partial<TrackedAttrs>,
  leftDataTracked: Partial<TrackedAttrs>,
  rightDataTracked: Partial<TrackedAttrs>
) => {
  if (attrs.id === leftDataTracked.id || attrs.id === rightDataTracked.id) {
    return { ...attrs, id: uuidv4() }
  }
  return attrs
}

/**
 * Merges tracked marks between text nodes at a position
 *
 * Will work for any nodes that use tracked_insert or tracked_delete marks which may not be preferrable
 * if used for block nodes (since we possibly want to show the individual changed nodes).
 * Merging is done based on the userID, operation type and status.
 * @param pos
 * @param doc
 * @param newTr
 * @param schema
 */
export function mergeTrackedMarks(pos: number, doc: PMNode, newTr: Transaction, schema: Schema) {
  const resolved = doc.resolve(pos)
  const { nodeAfter, nodeBefore } = resolved
  const leftMark = nodeBefore?.marks.filter(
    (m) => m.type === schema.marks.tracked_insert || m.type === schema.marks.tracked_delete
  )[0]
  const rightMark = nodeAfter?.marks.filter(
    (m) => m.type === schema.marks.tracked_insert || m.type === schema.marks.tracked_delete
  )[0]
  if (!nodeAfter || !nodeBefore || !leftMark || !rightMark || leftMark.type !== rightMark.type) {
    return
  }
  const leftDataTracked: Partial<TrackedAttrs> = leftMark.attrs.dataTracked
  const rightDataTracked: Partial<TrackedAttrs> = rightMark.attrs.dataTracked
  if (!shouldMergeTrackedAttributes(leftDataTracked, rightDataTracked)) {
    return
  }
  const isLeftOlder = (leftDataTracked.createdAt || 0) < (rightDataTracked.createdAt || 0)
  const ancestorAttrs = isLeftOlder ? leftDataTracked : rightDataTracked
  const dataTracked = {
    ...ancestorAttrs,
    updatedAt: Date.now(),
  }
  const fromStartOfMark = pos - nodeBefore.nodeSize
  const toEndOfMark = pos + nodeAfter.nodeSize

  newTr.addMark(
    fromStartOfMark,
    toEndOfMark,
    leftMark.type.create({
      ...leftMark.attrs,
      dataTracked: assignId(dataTracked, leftDataTracked, rightDataTracked),
    })
  )
}<|MERGE_RESOLUTION|>--- conflicted
+++ resolved
@@ -20,11 +20,8 @@
 import type { TrackedAttrs } from '../types/change'
 import { uuidv4 } from '../utils/uuidv4'
 
-<<<<<<< HEAD
-=======
 // Update the id of the mark to a new uuid if it is the same as the left or right mark, to avoid
 // conflicts when merging marks
->>>>>>> 20f5ad79
 const assignId = (
   attrs: Partial<TrackedAttrs>,
   leftDataTracked: Partial<TrackedAttrs>,
