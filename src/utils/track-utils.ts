--- conflicted
+++ resolved
@@ -17,13 +17,8 @@
 import { Selection, Transaction } from 'prosemirror-state'
 import { ReplaceAroundStep, ReplaceStep, Step } from 'prosemirror-transform'
 
-<<<<<<< HEAD
-import { getAction, isIndentationAction, TrackChangesAction } from '../actions'
-import { CHANGE_OPERATION, CHANGE_STATUS, TrackedAttrs, TrackedChange } from '../types/change'
-=======
-import { TrackChangesAction } from '../actions'
+import { isIndentationAction, TrackChangesAction } from '../actions'
 import { CHANGE_OPERATION, CHANGE_STATUS, MarkChange, TrackedAttrs, TrackedChange } from '../types/change'
->>>>>>> 796bd1f1
 import {
   NewDeleteAttrs,
   NewEmptyAttrs,
@@ -418,7 +413,6 @@
   return Fragment.fromArray(updatedNodes)
 }
 
-<<<<<<< HEAD
 export function getIndentationOperationSteps(tr: Transaction, trContext: TrTrackingContext) {
   if (isIndentationAction(trContext.action)) {
     // Assign the same moveId to all steps in the transaction if it's an indentation or an unindentation
@@ -432,7 +426,7 @@
   }
 }
 
-export const excludeFromTracking = (node: PMNode) => node && !node.type.spec.attrs?.dataTracked // currently only highlight marker, @TODO - add it to schema in highlight marker
+export const excludeFromTracking = (node: PMNode) => node && !node.type.spec.attrs?.dataTracked // currently only highlight marker, @TODO - verify highlight marker functionality and add it to schema in highlight marker
 
 export function passThroughMeta(oldTr: Transaction, newTr: Transaction) {
   // The old meta keys are not copied to the new transaction since this will cause race-conditions
@@ -483,37 +477,4 @@
     }
   })
   return steps
-=======
-/**
- * Check it the given mark can be tracked.
- *
- * @param mark Mark to be checked for trackability
- */
-export function isValidTrackableMark(mark: Mark) {
-  const spec = mark.type.spec
-  const name = mark.type.name
-  if (
-    !name.startsWith('tracked_') &&
-    spec.attrs?.dataTracked &&
-    typeof spec.attrs?.dataTracked === 'object'
-  ) {
-    return true
-  }
-  return false
-}
-
-export function excludeFromTracked(dataTracked: TrackedAttrs[] | null, changeIdToExclude: string) {
-  if (!dataTracked) {
-    return null
-  }
-  const newDataTracked = dataTracked.filter((c) => c.id !== changeIdToExclude)
-  return newDataTracked.length ? newDataTracked : null
-}
-
-export function isInlineMarkChange(change: TrackedChange) {
-  if (change.type == 'mark-change') {
-    return change.nodeType.isInline || change.nodeType.isText
-  }
-  return false
->>>>>>> 796bd1f1
 }