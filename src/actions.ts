--- conflicted
+++ resolved
@@ -25,11 +25,8 @@
   setChangeStatuses = 'track-changes-set-change-statuses',
   refreshChanges = 'track-changes-refresh-changes',
   updateMetaNode = 'track-changes-update-meta-node',
-<<<<<<< HEAD
   structuralChangeAction = 'track-changes-structural-change-action',
-=======
   indentationAction = 'track-changes-indentation-action',
->>>>>>> 02191238
 }
 
 export type TrackChangesActionParams = {
@@ -42,13 +39,10 @@
   }
   [TrackChangesAction.refreshChanges]: boolean
   [TrackChangesAction.updateMetaNode]: boolean
-<<<<<<< HEAD
   [TrackChangesAction.structuralChangeAction]: StructureAttrs['action']
-=======
   [TrackChangesAction.indentationAction]: {
     action: 'indent' | 'unindent'
   }
->>>>>>> 02191238
 }
 
 /**
