--- conflicted
+++ resolved
@@ -82,14 +82,10 @@
               a child of that node - don't produce a separate step to prevent collision and clutter
            3. If the node was already physically deleted as part of parent deletion, skip it
         */
-<<<<<<< HEAD
         if (
           (prevDelete && c.pos < prevDelete.nodeEnd && isInserted && deletesCounter > 1) ||
-          (childOfDeleted && prevDeletedNodeInserted)
+          (childOfDeleted && prevDeletedNodeInserted) || nodeWasAlreadyDeleted
         ) {
-=======
-        if ((isInserted && deletesCounter > 1) || (childOfDeleted && prevDeletedNodeInserted) || nodeWasAlreadyDeleted) {
->>>>>>> f89cb06f
           return false
         }
 
