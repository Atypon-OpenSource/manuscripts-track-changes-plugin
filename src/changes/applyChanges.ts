/*!
 * © 2023 Atypon Systems LLC
 *
 * Licensed under the Apache License, Version 2.0 (the "License");
 * you may not use this file except in compliance with the License.
 * You may obtain a copy of the License at
 *
 *    http://www.apache.org/licenses/LICENSE-2.0
 *
 * Unless required by applicable law or agreed to in writing, software
 * distributed under the License is distributed on an "AS IS" BASIS,
 * WITHOUT WARRANTIES OR CONDITIONS OF ANY KIND, either express or implied.
 * See the License for the specific language governing permissions and
 * limitations under the License.
 */
import { Schema } from 'prosemirror-model'
import { Transaction } from 'prosemirror-state'
import { Mapping } from 'prosemirror-transform'

import { ChangeSet } from '../ChangeSet'
import { deleteNode } from '../mutate/deleteNode'
import { mergeNode } from '../mutate/mergeNode'
import { CHANGE_OPERATION, CHANGE_STATUS, TrackedAttrs, TrackedChange } from '../types/change'
import { log } from '../utils/logger'
import { revertSplitNodeChange, revertWrapNodeChange } from './revertChange'
import { updateChangeChildrenAttributes } from './updateChangeAttrs'

export function getUpdatedDataTracked(dataTracked: TrackedAttrs[] | null, changeId: string) {
  if (!dataTracked) {
    return null
  }
  const newDataTracked = dataTracked.filter((c) => c.id !== changeId)
  return newDataTracked.length ? newDataTracked : null
}

/**
 * Applies the accepted/rejected changes in the current document and sets them untracked
 *
 * @param tr
 * @param schema
 * @param changes
 * @param changeSet
 * @param deleteMap
 */
export function applyAcceptedRejectedChanges(
  tr: Transaction,
  schema: Schema,
  changes: TrackedChange[],
  changeSet: ChangeSet,
  deleteMap = new Mapping()
): Mapping {
<<<<<<< HEAD
  // this will make sure that node-attr-change apply first as the editor prevent deleting node & update attribute
  changes.sort((c1, c2) => {
    // list change need to be first to lift list item then we can apply paragraph children changes
    if (
      (c1.type === 'node-change' && c1.node.type === schema.nodes.list) ||
      (c2.type === 'node-change' && c2.node.type === schema.nodes.list)
    ) {
      return -1
    }
    return c1.dataTracked.updatedAt - c2.dataTracked.updatedAt
  })

  changes.forEach((change) => {
    if (change.dataTracked.status == CHANGE_STATUS.rejected) {
      if (change.dataTracked.operation === CHANGE_OPERATION.node_split) {
        return revertSplitNodeChange(tr, change, changeSet)
      }
      if (change.dataTracked.operation === CHANGE_OPERATION.wrap_with_node) {
        return revertWrapNodeChange(tr, change, deleteMap)
      }
=======
  // This will make sure that node-attr-change applies first as the editor prevents deleting a node & updating its attribute
  changes.sort((c1, c2) => c1.dataTracked.updatedAt - c2.dataTracked.updatedAt)

  changes.forEach((change) => {
    if (change.dataTracked.operation === CHANGE_OPERATION.move) {
      return
>>>>>>> f1b88b2f
    }
    // Map change.from and skip those which don't need to be applied
    // or were already deleted by an applied block delete
    const { pos: from, deleted } = deleteMap.mapResult(change.from)
    const node = tr.doc.nodeAt(from)
    const noChangeNeeded = !ChangeSet.shouldDeleteChange(change)
    if (deleted) {
      // Skip if the change was already deleted
      return
    }
    if (!node) {
      !deleted && log.warn('No node found to update for change', change)
      return
    }

    if (change.dataTracked.status === CHANGE_STATUS.rejected) {
      if (change.dataTracked.operation === CHANGE_OPERATION.node_split) {
        return revertSplitNodeChange(tr, change, changeSet)
      }
      if (change.dataTracked.operation === CHANGE_OPERATION.wrap_with_node) {
        return revertWrapNodeChange(tr, change)
      }
    }

    if (ChangeSet.isTextChange(change) && noChangeNeeded) {
      tr.removeMark(from, deleteMap.map(change.to), schema.marks.tracked_insert)
      tr.removeMark(from, deleteMap.map(change.to), schema.marks.tracked_delete)
    } else if (ChangeSet.isTextChange(change)) {
      tr.delete(from, deleteMap.map(change.to))
      deleteMap.appendMap(tr.steps[tr.steps.length - 1].getMap())
    } else if (ChangeSet.isNodeChange(change) && noChangeNeeded) {
      const attrs = { ...node.attrs, dataTracked: null }
      tr.setNodeMarkup(from, undefined, attrs, node.marks)
      // If the node is an atom, remove the tracked_insert and tracked_delete marks for the direct parent node
      if (node.isAtom) {
        tr.removeMark(from, deleteMap.map(change.to), schema.marks.tracked_insert)
        tr.removeMark(from, deleteMap.map(change.to), schema.marks.tracked_delete)
      }
      updateChangeChildrenAttributes(change.children, tr, deleteMap)
    } else if (ChangeSet.isNodeChange(change)) {
      // Try first moving the node children to either nodeAbove, nodeBelow or its parent.
      // Then try unwrapping it with lift or just hacky-joining by replacing the border between
      // it and its parent with Fragment.empty. If none of these apply, delete the content between the change.
      const merged = mergeNode(node, from, tr)
      if (merged === undefined) {
        deleteNode(node, from, tr)
      }
      deleteMap.appendMap(tr.steps[tr.steps.length - 1].getMap())
    } else if (ChangeSet.isNodeAttrChange(change) && change.dataTracked.status === CHANGE_STATUS.accepted) {
      tr.setNodeMarkup(
        from,
        undefined,
        {
          ...change.newAttrs,
          dataTracked: getUpdatedDataTracked(node.attrs.dataTracked, change.id),
        },
        node.marks
      )
    } else if (ChangeSet.isNodeAttrChange(change) && change.dataTracked.status === CHANGE_STATUS.rejected) {
      tr.setNodeMarkup(
        from,
        undefined,
        {
          ...change.oldAttrs,
          dataTracked: getUpdatedDataTracked(node.attrs.dataTracked, change.id),
        },
        node.marks
      )
    } else if (ChangeSet.isReferenceChange(change)) {
      tr.setNodeMarkup(
        from,
        undefined,
        { ...node.attrs, dataTracked: getUpdatedDataTracked(node.attrs.dataTracked, change.id) },
        node.marks
      )
    }
  })

  // Second pass: Handle move operations
  changes.forEach((change) => {
    if (change.dataTracked.operation !== CHANGE_OPERATION.move) {
      return
    }

    const { pos: from, deleted } = deleteMap.mapResult(change.from)
    const node = tr.doc.nodeAt(from)

    if (deleted || !node) {
      if (!deleted && !node) {
        log.warn('No node found for move change', { change })
      }
      return
    }

    if (change.dataTracked.status === CHANGE_STATUS.accepted) {
      // Find the original delete change for this move
      const originalChange = changeSet.changes.find(
        (c) =>
          c.dataTracked.moveNodeId === change.dataTracked.moveNodeId &&
          c.dataTracked.operation === CHANGE_OPERATION.delete
      )

      if (originalChange) {
        const { pos: originalFrom } = deleteMap.mapResult(originalChange.from)
        const originalNode = tr.doc.nodeAt(originalFrom)

        // Remove tracking from the moved node (new position)
        const attrs = {
          ...node.attrs,
          dataTracked: getUpdatedDataTracked(node.attrs.dataTracked, change.id),
        }
        tr.setNodeMarkup(from, undefined, attrs, node.marks)

        // Delete the original node (old position)
        if (originalNode) {
          tr.delete(originalFrom, originalFrom + originalNode.nodeSize)
          deleteMap.appendMap(tr.steps[tr.steps.length - 1].getMap())
        }
      } else {
        log.warn('No original change found for move operation', { change })
      }
    } else if (change.dataTracked.status === CHANGE_STATUS.rejected) {
      // For rejected moves, delete the moved node (new position)
      tr.delete(from, from + node.nodeSize)
      deleteMap.appendMap(tr.steps[tr.steps.length - 1].getMap())
    }
  })

  return deleteMap
}<|MERGE_RESOLUTION|>--- conflicted
+++ resolved
@@ -49,7 +49,6 @@
   changeSet: ChangeSet,
   deleteMap = new Mapping()
 ): Mapping {
-<<<<<<< HEAD
   // this will make sure that node-attr-change apply first as the editor prevent deleting node & update attribute
   changes.sort((c1, c2) => {
     // list change need to be first to lift list item then we can apply paragraph children changes
@@ -63,21 +62,8 @@
   })
 
   changes.forEach((change) => {
-    if (change.dataTracked.status == CHANGE_STATUS.rejected) {
-      if (change.dataTracked.operation === CHANGE_OPERATION.node_split) {
-        return revertSplitNodeChange(tr, change, changeSet)
-      }
-      if (change.dataTracked.operation === CHANGE_OPERATION.wrap_with_node) {
-        return revertWrapNodeChange(tr, change, deleteMap)
-      }
-=======
-  // This will make sure that node-attr-change applies first as the editor prevents deleting a node & updating its attribute
-  changes.sort((c1, c2) => c1.dataTracked.updatedAt - c2.dataTracked.updatedAt)
-
-  changes.forEach((change) => {
     if (change.dataTracked.operation === CHANGE_OPERATION.move) {
       return
->>>>>>> f1b88b2f
     }
     // Map change.from and skip those which don't need to be applied
     // or were already deleted by an applied block delete
