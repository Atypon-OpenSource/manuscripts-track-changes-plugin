--- conflicted
+++ resolved
@@ -76,12 +76,6 @@
            2. Also if previous deleted node was "inserted" and the currently processed deleted node is
               a child of that node - don't produce a separate step to prevent collision and clutter
         */
-<<<<<<< HEAD
-        if (
-          (isInserted && deletesCounter > 1) ||
-          (childOfDeleted && prevDeletedNodeInserted) ||
-          nodeWasAlreadyDeleted
-=======
         const isMoveOperation = !!emptyAttrs.moveNodeId
         if (
           (prevDelete &&
@@ -90,7 +84,6 @@
             deletesCounter > 1 &&
             !isMoveOperation) ||
           (childOfDeleted && prevDeletedNodeInserted)
->>>>>>> b67a3811
         ) {
           return false
         }
