--- conflicted
+++ resolved
@@ -17,15 +17,9 @@
 import type { EditorProps, EditorView } from 'prosemirror-view'
 
 import { getAction, hasAction, setAction, TrackChangesAction } from './actions'
-import { applyAcceptedRejectedChanges } from './changes/applyChanges'
 import { findChanges } from './changes/findChanges'
 import { fixInconsistentChanges } from './changes/fixInconsistentChanges'
-<<<<<<< HEAD
 import { updateChangesStatus } from './changes/updateChangesStatus'
-=======
-import { revertRejectedChanges } from './changes/revertChange'
-import { updateChangeAttrs } from './changes/updateChangeAttrs'
->>>>>>> 3f5d107b
 import { ChangeSet } from './ChangeSet'
 import { trackTransaction } from './steps/trackTransaction'
 import { TrackChangesOptions, TrackChangesState, TrackChangesStatus } from './types/track'
@@ -143,35 +137,10 @@
 
         if (setChangeStatuses) {
           const { status, ids } = setChangeStatuses
-<<<<<<< HEAD
 
           // @TODO - make a not of why full application process is not used here
           // handling cases of integration where we need to remove content and so the top changes have to be retrieved
           updateChangesStatus(createdTr, changeSet, ids, status, userID, oldState)
-=======
-          const changeTime = new Date().getTime()
-          ids.forEach((changeId: string) => {
-            const change = changeSet?.get(changeId)
-            if (change) {
-              createdTr = updateChangeAttrs(
-                createdTr,
-                change,
-                {
-                  ...change.dataTracked,
-                  status,
-                  statusUpdateAt: changeTime,
-                  reviewedByID: userID,
-                },
-                oldState.schema
-              )
-            }
-          })
-          revertRejectedChanges(createdTr, oldState.schema, ids, changeSet, status)
-        } else if (getAction(tr, TrackChangesAction.applyAndRemoveChanges)) {
-          const mapping = applyAcceptedRejectedChanges(createdTr, oldState.schema, changeSet.bothNodeChanges)
-          applyAcceptedRejectedChanges(createdTr, oldState.schema, changeSet.textChanges, mapping)
-          setAction(createdTr, TrackChangesAction.refreshChanges, true)
->>>>>>> 3f5d107b
         }
       })
       const changed =
