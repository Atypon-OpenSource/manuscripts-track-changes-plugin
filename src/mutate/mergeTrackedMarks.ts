--- conflicted
+++ resolved
@@ -19,8 +19,6 @@
 import { shouldMergeTrackedAttributes } from '../compute/nodeHelpers'
 import type { TrackedAttrs } from '../types/change'
 import { uuidv4 } from '../utils/uuidv4'
-<<<<<<< HEAD
-=======
 
 
 const assignId = (attrs: Partial<TrackedAttrs>, leftDataTracked: Partial<TrackedAttrs>, rightDataTracked: Partial<TrackedAttrs>) => {
@@ -30,7 +28,6 @@
   }
   return attrs
 }
->>>>>>> f446c1b0
 
 /**
  * Merges tracked marks between text nodes at a position
@@ -68,17 +65,10 @@
   }
   const fromStartOfMark = pos - nodeBefore.nodeSize
   const toEndOfMark = pos + nodeAfter.nodeSize
-<<<<<<< HEAD
-  newTr.addMark(
-    fromStartOfMark,
-    toEndOfMark,
-    leftMark.type.create({ ...leftMark.attrs, dataTracked: { ...dataTracked, id: uuidv4() } })
-=======
 
   newTr.addMark(
     fromStartOfMark,
     toEndOfMark,
     leftMark.type.create({ ...leftMark.attrs, dataTracked: assignId(dataTracked, leftDataTracked, rightDataTracked) })
->>>>>>> f446c1b0
   )
 }