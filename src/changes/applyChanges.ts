/*!
 * © 2023 Atypon Systems LLC
 *
 * Licensed under the Apache License, Version 2.0 (the "License");
 * you may not use this file except in compliance with the License.
 * You may obtain a copy of the License at
 *
 *    http://www.apache.org/licenses/LICENSE-2.0
 *
 * Unless required by applicable law or agreed to in writing, software
 * distributed under the License is distributed on an "AS IS" BASIS,
 * WITHOUT WARRANTIES OR CONDITIONS OF ANY KIND, either express or implied.
 * See the License for the specific language governing permissions and
 * limitations under the License.
 */
import { Schema } from 'prosemirror-model';
import { Transaction } from 'prosemirror-state';
import { Mapping } from 'prosemirror-transform';

<<<<<<< HEAD
import { ChangeSet } from '../ChangeSet';
import { CHANGE_STATUS, TrackedAttrs, TrackedChange } from '../types/change';
import { log } from '../utils/logger';
import { deleteNode } from '../mutate/deleteNode';
import { mergeNode } from '../mutate/mergeNode';
import { updateChangeChildrenAttributes } from './updateChangeAttrs';
=======
import { ChangeSet } from '../ChangeSet'
import { deleteNode } from '../mutate/deleteNode'
import { mergeNode } from '../mutate/mergeNode'
import { CHANGE_STATUS, TrackedAttrs, TrackedChange } from '../types/change'
import { log } from '../utils/logger'
import { updateChangeChildrenAttributes } from './updateChangeAttrs'
>>>>>>> eb9b2656

function getUpdatedDataTracked(
  dataTracked: TrackedAttrs[] | null,
  changeId: string
) {
  if (!dataTracked) {
    return null;
  }
  console.log(dataTracked);
  const newDataTracked = dataTracked.filter((c) => c.id !== changeId);
  return newDataTracked.length ? newDataTracked : null;
}

/**
 * Applies the accepted/rejected changes in the current document and sets them untracked
 *
 * @param tr
 * @param schema
 * @param changes
 * @param deleteMap
 */
export function applyAcceptedRejectedChanges(
  tr: Transaction,
  schema: Schema,
  changes: TrackedChange[],
  deleteMap = new Mapping()
): Mapping {
  const attrsChangesLog = new Map<string, string[]>(); // map of node ids and applied change updatedAt timestamp
  function addAttrLog(nodeId: string, changeId: string) {
    const arr =
      attrsChangesLog.get(nodeId) ||
      attrsChangesLog.set(nodeId, []).get(nodeId);
    arr!.push(changeId);
  }

  changes.forEach((change) => {
    // Map change.from and skip those which dont need to be applied
    // or were already deleted by an applied block delete
    const { pos: from, deleted } = deleteMap.mapResult(change.from),
      node = tr.doc.nodeAt(from),
      noChangeNeeded = deleted || !ChangeSet.shouldDeleteChange(change);
    if (!node) {
      !deleted && log.warn('no node found to update for change', change);
      return;
    }

    if (change.dataTracked.status === CHANGE_STATUS.pending) {
      if (ChangeSet.isNodeAttrChange(change)) {
        /*
          Apply pending changes for attributes as well because applying accepted/rejected changes may override
          pending because we store the most recent change directly on the node attributes. But in case of pending attributes
          we don't need to remove dataTracked record. We need, however, to make sure we don't restore dataTracked records for
          the previously applied changes. To check for already applied changes we log them into "attrsChangesLog" Map.
        */
        const { dataTracked, ...attrs } = change.newAttrs;
        const changeLog = attrsChangesLog.get(node.attrs.id);
        const newDataTracked =
          changeLog && changeLog.length
<<<<<<< HEAD
            ? (dataTracked as TrackedAttrs[]).filter(
                (c) => !changeLog.includes(c.id)
              )
            : dataTracked;
        tr.setNodeMarkup(
          from,
          undefined,
          {
            ...attrs,
            dataTracked: newDataTracked.length ? newDataTracked : null,
          },
          node.marks
        );
=======
            ? (dataTracked as TrackedAttrs[]).filter((c) => !changeLog.includes(c.id))
            : dataTracked
        tr.setNodeMarkup(
          from,
          undefined,
          { ...attrs, dataTracked: newDataTracked.length ? newDataTracked : null },
          node.marks
        )
>>>>>>> eb9b2656
        // default is "null" for dataTracked in attrs in pm schema, so codebase generally relies on it being null when empty
      }
      return;
    }

    if (ChangeSet.isTextChange(change) && noChangeNeeded) {
      tr.removeMark(
        from,
        deleteMap.map(change.to),
        schema.marks.tracked_insert
      );
      tr.removeMark(
        from,
        deleteMap.map(change.to),
        schema.marks.tracked_delete
      );
    } else if (ChangeSet.isTextChange(change)) {
      tr.delete(from, deleteMap.map(change.to));
      deleteMap.appendMap(tr.steps[tr.steps.length - 1].getMap());
    } else if (ChangeSet.isNodeChange(change) && noChangeNeeded) {
      const attrs = { ...node.attrs, dataTracked: null };
      tr.setNodeMarkup(from, undefined, attrs, node.marks);
      updateChangeChildrenAttributes(change.children, tr, deleteMap);
    } else if (ChangeSet.isNodeChange(change)) {
      // Try first moving the node children to either nodeAbove, nodeBelow or its parent.
      // Then try unwrapping it with lift or just hacky-joining by replacing the border between
      // it and its parent with Fragment.empty. If none of these apply, delete the content between the change.
      const merged = mergeNode(node, from, tr);
      if (merged === undefined) {
        deleteNode(node, from, tr);
      }
      deleteMap.appendMap(tr.steps[tr.steps.length - 1].getMap());
    } else if (
      ChangeSet.isNodeAttrChange(change) &&
      change.dataTracked.status === CHANGE_STATUS.accepted
    ) {
      tr.setNodeMarkup(
        from,
        undefined,
        {
          ...change.newAttrs,
          dataTracked: getUpdatedDataTracked(node.attrs.dataTracked, change.id),
        },
        node.marks
      );
      addAttrLog(node.attrs.id, change.dataTracked.id);
    } else if (
      ChangeSet.isNodeAttrChange(change) &&
      change.dataTracked.status === CHANGE_STATUS.rejected
    ) {
      console.log('GETTING IN ---- CHANGE_STATUS.rejected');

      tr.setNodeMarkup(
        from,
        undefined,
        {
          ...change.oldAttrs,
          dataTracked: getUpdatedDataTracked(node.attrs.dataTracked, change.id),
        },
        node.marks
      );
      addAttrLog(node.attrs.id, change.dataTracked.id);
    }
  });
  return deleteMap;
}<|MERGE_RESOLUTION|>--- conflicted
+++ resolved
@@ -17,21 +17,12 @@
 import { Transaction } from 'prosemirror-state';
 import { Mapping } from 'prosemirror-transform';
 
-<<<<<<< HEAD
 import { ChangeSet } from '../ChangeSet';
 import { CHANGE_STATUS, TrackedAttrs, TrackedChange } from '../types/change';
 import { log } from '../utils/logger';
 import { deleteNode } from '../mutate/deleteNode';
 import { mergeNode } from '../mutate/mergeNode';
 import { updateChangeChildrenAttributes } from './updateChangeAttrs';
-=======
-import { ChangeSet } from '../ChangeSet'
-import { deleteNode } from '../mutate/deleteNode'
-import { mergeNode } from '../mutate/mergeNode'
-import { CHANGE_STATUS, TrackedAttrs, TrackedChange } from '../types/change'
-import { log } from '../utils/logger'
-import { updateChangeChildrenAttributes } from './updateChangeAttrs'
->>>>>>> eb9b2656
 
 function getUpdatedDataTracked(
   dataTracked: TrackedAttrs[] | null,
@@ -90,7 +81,6 @@
         const changeLog = attrsChangesLog.get(node.attrs.id);
         const newDataTracked =
           changeLog && changeLog.length
-<<<<<<< HEAD
             ? (dataTracked as TrackedAttrs[]).filter(
                 (c) => !changeLog.includes(c.id)
               )
@@ -104,16 +94,6 @@
           },
           node.marks
         );
-=======
-            ? (dataTracked as TrackedAttrs[]).filter((c) => !changeLog.includes(c.id))
-            : dataTracked
-        tr.setNodeMarkup(
-          from,
-          undefined,
-          { ...attrs, dataTracked: newDataTracked.length ? newDataTracked : null },
-          node.marks
-        )
->>>>>>> eb9b2656
         // default is "null" for dataTracked in attrs in pm schema, so codebase generally relies on it being null when empty
       }
       return;
